--- conflicted
+++ resolved
@@ -7,13 +7,8 @@
     parallelism: 1
     environment:
       DISTRIB: "conda"
-<<<<<<< HEAD
-      PYTHON_VERSION: "3.5"
-      NUMPY_VERSION: "1.17"
-=======
       PYTHON_VERSION: "*"
       NUMPY_VERSION: "*"
->>>>>>> 3240dbb0
       SCIPY_VERSION: "*"
       SCIKIT_LEARN_VERSION: "*"
       MATPLOTLIB_VERSION: "*"
@@ -77,15 +72,9 @@
             make clean
             make test-code
             cd examples/easy_start && python nipype_preproc_spm_auditory.py
-<<<<<<< HEAD
-      #- run: cd examples/pipelining && python nipype_preproc_spm_multimodal_faces.py
-      #- run: cd examples/pipelining && python nistats_glm_fsl_feeds_fmri.py
-      #- run: sh continuous_integration/clean_output.sh
-=======
             cd examples/pipelining && python nipype_preproc_spm_multimodal_faces.py
             cd examples/pipelining && python nistats_glm_fsl_feeds_fmri.py
             sh continuous_integration/clean_output.sh
->>>>>>> 3240dbb0
       - save_cache:
           key: spm12+datasets+pypi-{{ .Branch }}
           paths:
@@ -93,18 +82,9 @@
             - $HOME/nilearn_data
             - $HOME/.local/bin
 
-<<<<<<< HEAD
-      #- store_artifacts:
-      #    path: $HOME/nilearn_data/spm_auditory/pypreprocess_output/
-      #- store_artifacts:
-      #    path: $HOME/nilearn_data/spm_multimodal_fmri/pypreprocess_output/
-      #- store_artifacts:
-      #    path: $HOME/nilearn_data/fsl_feeds/pypreprocess_output/
-=======
       - store_artifacts:
          path: $HOME/nilearn_data/spm_auditory/pypreprocess_output/
       - store_artifacts:
          path: $HOME/nilearn_data/spm_multimodal_fmri/pypreprocess_output/
       - store_artifacts:
-         path: $HOME/nilearn_data/fsl_feeds/pypreprocess_output/
->>>>>>> 3240dbb0
+         path: $HOME/nilearn_data/fsl_feeds/pypreprocess_output/