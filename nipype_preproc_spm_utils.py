--- conflicted
+++ resolved
@@ -962,11 +962,7 @@
             preproc_undergone += (
                 "<li>"
                 "Motion correction has been done so as to detect artefacts"
-<<<<<<< HEAD
                 " due to the subject's head motion during the acquisition."
-=======
-                " due to the subject's head motion during the acquisition"
->>>>>>> 40beb230
                 "</li>")
         if do_coreg:
             preproc_undergone += (
