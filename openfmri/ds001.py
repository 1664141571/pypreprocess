--- conflicted
+++ resolved
@@ -1,10 +1,6 @@
 import os
 import sys
-<<<<<<< HEAD
 import shutil
-=======
-import os
->>>>>>> a5b06d5e
 
 # local imports
 from utils import apply_preproc, load_preproc, load_glm_params
